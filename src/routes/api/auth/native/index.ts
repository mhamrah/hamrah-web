--- conflicted
+++ resolved
@@ -37,7 +37,7 @@
  */
 export const onPost: RequestHandler = async (event) => {
   try {
-<<<<<<< HEAD
+
     // CORS protection for mobile apps
     const userAgent = event.request.headers.get("User-Agent") || "";
     const origin = event.request.headers.get("Origin") || "";
@@ -66,10 +66,6 @@
 
     // Rate limiting removed with OIDC cleanup
 
-=======
-    // Rate limiting removed with OIDC cleanup
-
->>>>>>> 5bab5d77
     const body = (await event.parseBody()) as NativeAuthRequest;
     const { provider, credential, email, name, picture } = body;
 
