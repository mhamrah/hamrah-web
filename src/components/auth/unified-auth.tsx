--- conflicted
+++ resolved
@@ -206,18 +206,14 @@
 
   return (
     <div class="space-y-6">
-<<<<<<< HEAD
       {/* Visible (but tiny) input for WebAuthn autofill/conditional UI */}
-=======
-      {/* Hidden input for WebAuthn autofill/conditional UI */}
->>>>>>> 97371908
+
       <input
         type="text"
         id="webauthn-autocomplete"
         name="webauthn-autocomplete"
         autoComplete="webauthn"
         style={{
-<<<<<<< HEAD
           width: "1px",
           height: "1px",
           opacity: 0.01,
@@ -228,16 +224,6 @@
         }}
         tabIndex={0}
         aria-hidden="false"
-=======
-          position: "absolute",
-          left: "-9999px",
-          width: "1px",
-          height: "1px",
-          opacity: 0,
-        }}
-        tabIndex={-1}
-        aria-hidden="true"
->>>>>>> 97371908
       />
       <div class="text-center">
         <h2 class="text-3xl font-bold text-gray-900">Welcome</h2>
